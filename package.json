--- conflicted
+++ resolved
@@ -12,13 +12,8 @@
     "decompress-zip": "^0.3.0",
     "deepmerge": "^2.0.1",
     "memory-cache": "^0.2.0",
-<<<<<<< HEAD
-    "protobufjs": "^6.11.2",
-    "right-track-core": "github:right-track/right-track-core"
-=======
     "protobufjs": "^6.11.3",
     "right-track-core": "right-track/right-track-core"
->>>>>>> 4f261fc7
   },
   "devDependencies": {
     "foodoc": "^0.0.9",
